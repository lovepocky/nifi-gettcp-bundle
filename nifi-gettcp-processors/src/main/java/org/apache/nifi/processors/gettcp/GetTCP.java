/*
 * Licensed to the Apache Software Foundation (ASF) under one or more
 * contributor license agreements.  See the NOTICE file distributed with
 * this work for additional information regarding copyright ownership.
 * The ASF licenses this file to You under the Apache License, Version 2.0
 * (the "License"); you may not use this file except in compliance with
 * the License.  You may obtain a copy of the License at
 *
 *     http://www.apache.org/licenses/LICENSE-2.0
 *
 * Unless required by applicable law or agreed to in writing, software
 * distributed under the License is distributed on an "AS IS" BASIS,
 * WITHOUT WARRANTIES OR CONDITIONS OF ANY KIND, either express or implied.
 * See the License for the specific language governing permissions and
 * limitations under the License.
 */

package org.apache.nifi.processors.gettcp;

import org.apache.nifi.annotation.behavior.InputRequirement;
import org.apache.nifi.annotation.behavior.SideEffectFree;
import org.apache.nifi.annotation.behavior.SupportsBatching;
import org.apache.nifi.annotation.documentation.CapabilityDescription;
import org.apache.nifi.annotation.documentation.Tags;
import org.apache.nifi.annotation.lifecycle.OnScheduled;
import org.apache.nifi.annotation.lifecycle.OnStopped;
import org.apache.nifi.components.PropertyDescriptor;
import org.apache.nifi.components.ValidationContext;
import org.apache.nifi.components.ValidationResult;
import org.apache.nifi.components.Validator;
import org.apache.nifi.flowfile.FlowFile;
import org.apache.nifi.logging.ComponentLog;
import org.apache.nifi.processor.AbstractProcessor;
import org.apache.nifi.processor.ProcessContext;
import org.apache.nifi.processor.ProcessSession;
import org.apache.nifi.processor.Relationship;
import org.apache.nifi.processor.exception.ProcessException;
import org.apache.nifi.processor.util.StandardValidators;

import java.io.IOException;
import java.net.*;
import java.nio.ByteBuffer;
import java.nio.CharBuffer;
import java.nio.channels.*;
import java.nio.charset.Charset;
import java.nio.charset.CharsetDecoder;
import java.nio.charset.StandardCharsets;
import java.time.Instant;
import java.util.*;
import java.util.concurrent.*;
import java.util.concurrent.atomic.AtomicBoolean;

@SupportsBatching
@SideEffectFree
@Tags({"get", "fetch", "poll", "tcp", "ingest", "source", "input"})
@InputRequirement(InputRequirement.Requirement.INPUT_FORBIDDEN)
@CapabilityDescription("Connects over TCP to the provided server. When receiving data this will writes either the" +
        " full receive buffer or messages based on demarcator to the content of a FlowFile. ")
public final class GetTCP extends AbstractProcessor {

    private static final Validator ENDPOINT_VALIDATOR = new Validator() {
        @Override
        public ValidationResult validate(final String subject, final String value, final ValidationContext context) {
            if (null == value || value.isEmpty()) {
                return new ValidationResult.Builder().subject(subject).input(value).valid(false).explanation(subject + " cannot be empty").build();
            }
            //The format should be <host>:<port>{,<host>:<port>}
            //first split on ,
            final String[] hostPortPairs = value.split(",");
            boolean validHostPortPairs = true;
            String reason = "";
            for (final String hostPortPair : hostPortPairs) {
                //split pair
                final String[] parts = hostPortPair.split(":");
                if (parts[0].isEmpty()) {
                    validHostPortPairs = false;
                    reason = "host is empty";
                } else {
                    try {
                        final int intVal = Integer.parseInt(parts[1]);

                        if (intVal <= 0) {
                            reason = "not a positive value";
                            validHostPortPairs = false;
                        }
                    } catch (final NumberFormatException e) {
                        reason = "not a valid integer";
                        validHostPortPairs = false;
                    }
                }
                //if we already have a bad pair then exit now.
                if (!validHostPortPairs) {
                    break;
                }
            }
            return new ValidationResult.Builder().subject(subject).input(value).explanation(reason).valid(validHostPortPairs).build();
        }
    };

    public static final PropertyDescriptor ENDPOINT_LIST = new PropertyDescriptor
            .Builder().name("Endpoint List")
            .description("A comma delimited list of the servers to connect to. The format should be " +
                    "<server_address>:<port>. Only one server will be connected to at a time, the others " +
                    "will be used as fail overs.")
            .required(true)
            .addValidator(ENDPOINT_VALIDATOR)
            .build();

    public static final PropertyDescriptor FAILOVER_ENDPOINT = new PropertyDescriptor
            .Builder().name("Failover Endpoint")
            .description("A failover server to connect to if one of the main ones is unreachable after the connection " +
                    "attempt count. The format should be <server_address>:<port>.")
            .required(false)
           // .defaultValue("")
            .addValidator(ENDPOINT_VALIDATOR)
            .build();


    public static final PropertyDescriptor CONNECTION_TIMEOUT = new PropertyDescriptor.Builder()
            .name("Connection Timeout")
            .description("The amount of time to wait before timing out while creating a connection")
            .required(false)
            .addValidator(StandardValidators.TIME_PERIOD_VALIDATOR)
            .defaultValue("5 sec")
            .build();

    public static final PropertyDescriptor CONNECTION_ATTEMPT_COUNT = new PropertyDescriptor.Builder()
            .name("Connection Attempt Count")
            .description("The number of times to try and establish a connection, before using a backup host if available." +
                    " This same attempt count would be used for a backup host as well.")
            .required(false)
            .addValidator(StandardValidators.POSITIVE_INTEGER_VALIDATOR)
            .defaultValue("3")
            .build();

    public static final PropertyDescriptor BATCH_SIZE = new PropertyDescriptor.Builder()
            .name("Number of Messages in Batch")
            .description("The number of messages to write to the flow file content")
            .required(false)
            .addValidator(StandardValidators.POSITIVE_INTEGER_VALIDATOR)
            .defaultValue("10")
            .build();


    public static final PropertyDescriptor RECEIVE_BUFFER_SIZE = new PropertyDescriptor
            .Builder().name("Receive Buffer Size")
            .description("The size of the buffer to receive data in")
            .required(false)
            .defaultValue("2048")
            .addValidator(StandardValidators.createLongValidator(1, 2048, true))
            .build();

    public static final PropertyDescriptor KEEP_ALIVE = new PropertyDescriptor
            .Builder().name("Keep Alive")
            .description("This determines if TCP keep alive is used.")
            .required(false)
            .defaultValue("true")
            .allowableValues("true", "false")
            .addValidator(StandardValidators.BOOLEAN_VALIDATOR)
            .build();

    public static final Relationship REL_SUCCESS = new Relationship.Builder()
            .name("Success")
            .description("The relationship that all sucessful messages from the WebSocket will be sent to")
            .build();

    public static final Relationship REL_FAILURE = new Relationship.Builder()
            .name("Failure")
            .description("The relationship that all failed messages from the WebSocket will be sent to")
            .build();

    private final static List<PropertyDescriptor> propertyDescriptors;
    private final static Set<Relationship> relationships;
    private final static Charset charset = Charset.forName(StandardCharsets.UTF_8.name());
    private final Map<String, String> dynamicAttributes = new HashMap<>();
    private AtomicBoolean connectedToBackup;


    /*
    * Will ensure that the list of property descriptors is build only once.
    * Will also create a Set of relationships
    */
    static {
        List<PropertyDescriptor> _propertyDescriptors = new ArrayList<>();
        _propertyDescriptors.add(ENDPOINT_LIST);
        _propertyDescriptors.add(FAILOVER_ENDPOINT);
        _propertyDescriptors.add(CONNECTION_TIMEOUT);
        _propertyDescriptors.add(CONNECTION_ATTEMPT_COUNT);
        _propertyDescriptors.add(BATCH_SIZE);
        _propertyDescriptors.add(RECEIVE_BUFFER_SIZE);
        _propertyDescriptors.add(KEEP_ALIVE);


        propertyDescriptors = Collections.unmodifiableList(_propertyDescriptors);

        Set<Relationship> _relationships = new HashSet<>();
        _relationships.add(REL_SUCCESS);
        _relationships.add(REL_FAILURE);
        relationships = Collections.unmodifiableSet(_relationships);
    }

<<<<<<< HEAD
    private Map<SocketRecveiverThread, Future> socketToFuture = new HashMap<>();
    private ExecutorService executorService;
    private ComponentLog log = getLogger();
    private String originalServerAddressList;
    private String backupServer;
    private int batchSize;
=======
    private SocketChannel client = null;
    private SocketRecveiverThread socketRecveiverThread = null;
    private Future receiverThreadFuture = null;
    private ExecutorService executorService = Executors.newFixedThreadPool(1);
>>>>>>> b9c2456c

    /**
     * Bounded queue of messages events from the socket.
     */
    private final BlockingQueue<String> socketMessagesReceived = new ArrayBlockingQueue<>(256);

    @Override
    public Set<Relationship> getRelationships() {
        return relationships;
    }

    @Override
    public final List<PropertyDescriptor> getSupportedPropertyDescriptors() {
        return propertyDescriptors;
    }

    @OnScheduled
    public void onScheduled(final ProcessContext context) throws ProcessException {

<<<<<<< HEAD
        final int rcvBufferSize = context.getProperty(RECEIVE_BUFFER_SIZE).asInteger();
        final boolean keepAlive = context.getProperty(KEEP_ALIVE).asBoolean();
        final int connectionTimeout = context.getProperty(CONNECTION_TIMEOUT).asTimePeriod(TimeUnit.SECONDS).intValue();
        final int connectionRetryCount = context.getProperty(CONNECTION_ATTEMPT_COUNT).asInteger();
        originalServerAddressList = context.getProperty(ENDPOINT_LIST).getValue();
        final String[] serverAddresses = originalServerAddressList.split(",");
        backupServer = context.getProperty(FAILOVER_ENDPOINT).getValue();
        executorService = Executors.newFixedThreadPool(serverAddresses.length);
        batchSize = context.getProperty(BATCH_SIZE).asInteger();

        for (final Map.Entry<PropertyDescriptor, String> entry : context.getProperties().entrySet()) {
            final PropertyDescriptor descriptor = entry.getKey();
            if (descriptor.isDynamic()) {
                dynamicAttributes.put(descriptor.getName(), entry.getValue());
=======
        //setup the socket
        try {
            client = SocketChannel.open();
            InetSocketAddress inetSocketAddress = new InetSocketAddress(context.getProperty(SERVER_ADDRESS).getValue(),
                    context.getProperty(PORT).asInteger());
            client.setOption(StandardSocketOptions.SO_KEEPALIVE,context.getProperty(KEEP_ALIVE).asBoolean());
            client.setOption(StandardSocketOptions.SO_RCVBUF,context.getProperty(RECEIVE_BUFFER_SIZE).asInteger());
            client.connect(inetSocketAddress);
            client.configureBlocking(false);
            socketRecveiverThread = new SocketRecveiverThread(client,context.getProperty(RECEIVE_BUFFER_SIZE).asInteger(),getLogger());
            if(executorService.isShutdown()){
                executorService = Executors.newFixedThreadPool(1);
>>>>>>> b9c2456c
            }
        }

        //Go through all of the servers that we need to connect to and establish a connection to each of them
        //this will result in all of them generating data that goes into the flow files.
        for (final String hostPortPair : serverAddresses) {
            //split pair
            final String[] hostAndPort = hostPortPair.split(":");


            SocketRecveiverThread socketRecveiverThread = null;
            try {
                socketRecveiverThread = new SocketRecveiverThread(hostAndPort[0],
                        Integer.parseInt(hostAndPort[1]),backupServer, keepAlive, rcvBufferSize, connectionTimeout,connectionRetryCount);
            } catch (Exception ex) {
                // Should we re-throw this or throw a ProcessException? If there is only one host in the list  and no backup
                // then we should otherwise there will be no data and we cannot really run. For a single hosts / port
                // pair it may make sense to throw as well and then perhaps provide a property to allow the user to decide
                // if there are more than one servers in the list do we throw or just log it. For now will throw and
                // treat it as an error.
                log.error("Caught exception trying to create thread to process data from host: {}", new Object[]{hostAndPort[0], ex});

                if(!connectedToBackup.get() && !backupServer.isEmpty()){
                    log.error("Attempting connection to backup server: {}", new Object[]{backupServer});
                    try {
                        final String[] backupHostAndPort = backupServer.split(":");
                        socketRecveiverThread = new SocketRecveiverThread(backupHostAndPort[0],
                                Integer.parseInt(backupHostAndPort[1]),backupServer, keepAlive, rcvBufferSize, connectionTimeout,connectionRetryCount);
                        connectedToBackup.set(true);
                    } catch (Exception backupException) {

                        log.error("Caught exception trying to connect to backup server: ",new Object[]{backupServer,ex});
                        throw new ProcessException(String.format("Caught exception trying to create thread to process " +
                                "data from backup server: %s", backupServer), backupException);
                    }
                }else {
                    final String connectionMsg = connectedToBackup.get() ? String.format("Already connected to backup %s",backupServer) :
                                                 "No backup server configured to connect to" ;
                    log.info(connectionMsg);
                    throw new ProcessException(String.format("Caught exception trying to create thread to process data from host: %s", hostAndPort[0]), ex);
                }
            }

            getLogger().info("Created thread to process data from host: {}", new Object[]{hostAndPort[0]});
            final Future socketReceiverFuture = executorService.submit(socketRecveiverThread);
            socketToFuture.put(socketRecveiverThread, socketReceiverFuture);


        }

    }

    @OnStopped
    public void tearDown() throws ProcessException {
        try {
            for (Map.Entry<SocketRecveiverThread, Future> socketAndFuture : socketToFuture.entrySet()) {
                socketAndFuture.getKey().stopProcessing();
                socketAndFuture.getValue().cancel(true);

            }
            if (null != executorService) {
                executorService.shutdown();
                if (!executorService.awaitTermination(5, TimeUnit.SECONDS)) {
                    executorService.shutdownNow();

                    if (!executorService.awaitTermination(5, TimeUnit.SECONDS))
<<<<<<< HEAD
                        log.error("Executor service for receiver thread did not terminate");
                }
=======
                        getLogger().error("Executor service for receiver thread did not terminate");
>>>>>>> b9c2456c
            }
        } catch (final Exception e) {
            throw new ProcessException(e);
        }
    }

    @Override
    public void onTrigger(ProcessContext context, ProcessSession session) throws ProcessException {

        try {
            final StringBuilder messages = new StringBuilder();
            if(socketMessagesReceived.size() > batchSize) {
                for (int i = 0; i < batchSize; i++) {
                    //double check -- this check maybe faster than the poll.
                    if(socketMessagesReceived.size() > batchSize) {
                        messages.append(socketMessagesReceived.poll(100, TimeUnit.MILLISECONDS));
                    }
                }
            }else{
                messages.append(socketMessagesReceived.poll(100, TimeUnit.MILLISECONDS));
            }
            if (0 == messages.length()) {
                return;
            }
            FlowFile flowFile = session.create();

            flowFile = session.write(flowFile, out -> out.write(messages.toString().getBytes()));
            //need to at least put the list of hosts and ports, would be nice to know the exact
            //host the message came frome -- to do that we need to do one of two things
            //
            // 1. Have a message queue per server
            // 2. Add something to the message that then needs to be parsed.
            //
            // Both of these are not ideal, for now just show the whole list and someone can still use a
            // ROA processor and see if the attribute contains a host.
            flowFile = session.putAttribute(flowFile,"ServerList",originalServerAddressList);
            //add any dynamic properties
            if(0 < dynamicAttributes.size()){
                flowFile = session.putAllAttributes(flowFile,dynamicAttributes);
            }
            session.transfer(flowFile, REL_SUCCESS);

        } catch (InterruptedException exception) {
            throw new ProcessException(exception);
        }
    }


    private class SocketRecveiverThread implements Runnable {

        private SocketChannel socketChannel = null;
        private boolean keepProcessing = true;
<<<<<<< HEAD
        private ComponentLog log = getLogger();
        private final String host;
        private final int port;
        private final String backupServer;
        private final boolean keepAlive;
        private final int rcvBufferSize;
        private final int connectionTimeout;
        private final int maxConnectionAttemptCount;


        SocketRecveiverThread(final String host, final int port, final String backupServer,final boolean keepAlive,
                              final int rcvBufferSize,
                              final int connectionTimeout,
                              final int maxConnectionAttemptCount) {

            this.host = host;
            this.port = port;
            this.backupServer = backupServer;
            this.rcvBufferSize = rcvBufferSize;
            this.keepAlive = keepAlive;
            this.connectionTimeout = connectionTimeout;
            this.maxConnectionAttemptCount = maxConnectionAttemptCount;
            establishConnection(host,port);

        }

        /**
         * Try to connect to the server this thread is dedicated to.
         */
        private void establishConnection(final String host, final int port) {

            int currentConnectionAttemptCount = 0;
            //need to accommodate the use case where we are just being scheduled. Change the below
            //into a do-while.
            boolean isConnected = false;


            //we should now poll to see if it is connected until CONNECTION_TIMEOUT setting
            //and if it is not connected, then log it and try and reconnect. perhaps use exponential backoff
            long startTime = Instant.now().getEpochSecond();
            while (!isConnected) {
                //if this is our original attempt, the attempt connection.

                if(0 == currentConnectionAttemptCount) {
                    //this may not really be the first, as it may occur after we have lost the connection and are
                    //trying again.
                    log.info("Attempting first connection to host: {}:{}", new Object[]{host,port});
                    currentConnectionAttemptCount++;
                    try {
                        isConnected = initiateConnection(host,port);
                        if (isConnected) {
                            log.info("Successfully connected to: {}:{}", new Object[]{host,port});
                            break;
                        }
                    }catch(Exception ex){
                        //this may happened, swallow it and let the rest of retry logic take hold.
                    }
                }
                if ((Instant.now().getEpochSecond() - connectionTimeout) > startTime) {
                    log.info("Attempting connection to host: {} after timeout", new Object[]{host});
                    //we have exceeded the timeout, we need to try to initiate a different connection
                    //need to only try and reconnect, if we have not exceeded a retry count.
                    if(currentConnectionAttemptCount < maxConnectionAttemptCount) {
                        try {
                            currentConnectionAttemptCount++;
                            isConnected = initiateConnection(host,port);
                            if (isConnected) {
                                log.info("Successfully connected to: {}:{}", new Object[]{host, port});
                                break;
                            }
                            startTime = Instant.now().getEpochSecond();
                        }catch(Exception ex){
                            //if we have not exceed the retry count, just swallow this as it may happen
                            //otherwise we need to use the fail over or bail.
                            if(currentConnectionAttemptCount == maxConnectionAttemptCount){
                                throw ex;
                            }
                        }
                    }

                } else {
                    try {
                        log.info("Waiting to connect to: {}:{}", new Object[]{host, port});
                        Thread.sleep(500);
                    } catch (InterruptedException e) {
                        //Not much we can do here... log it and let things unfold.
                        log.error("Was interrupted while trying to establish connection to: {}",
                                new Object[]{socketChannel.toString(), e});

                    }
                }
            }
        }

        private boolean initiateConnection(final String host, final int port) {

            try {

                if (null != socketChannel) {
                    //this may be the case if it is a re-open use case.
                    socketChannel.close();
                }
                socketChannel = SocketChannel.open();
                InetSocketAddress inetSocketAddress = new InetSocketAddress(host, port);
                socketChannel.setOption(StandardSocketOptions.SO_KEEPALIVE, keepAlive);
                socketChannel.setOption(StandardSocketOptions.SO_RCVBUF, rcvBufferSize);
                socketChannel.configureBlocking(true);
                return socketChannel.connect(inetSocketAddress);

            } catch (AlreadyConnectedException alreadyConnectedException) {
                //If this channel is already connected, this is a bug as we should not be trying to re-connect.
                throw new ProcessException("Trying to connect to an address we are already connected to.", alreadyConnectedException);
            } catch (ConnectionPendingException | UnresolvedAddressException |
                    UnsupportedAddressTypeException | SecurityException | IOException exception) {
                // These can occur for the following reasons:
                // ConnectionPendingException -- A connection is still pending for this host:port
                //  we should not encounter this, as we are closing the connection prior to attempting the connect.
                //  at least it should be logged.
                // ClosedChannelException (this is a subclass of IOException) -- The channel is currently closed.
                //  this should not occur, as this method should only occur to create a connection,
                //  log it and continue.
                // UnresolvedAddressException -- If the given remote address is not fully resolved,
                // UnsupportedAddressTypeException -- If the type of the given remote address is not supported.
                // SecurityException -- If a security manager has been installed and it does not permit access
                //                      to the given remote endpoint
                // IOException -- If some other I/O error occurs
                // In any of these cases if we only have one server in the list then this is a problem and we should bail.
                // Also if we have exhausted the list we also need to bail as we are now out of servers to try. If neither
                // of those cases are true, then we should move on to the next server and try and open the connection.
                log.error("Caught exception trying to connect to the host: {}. Depending on configuration may try and reconnect.",
                        new Object[]{host, exception});


                throw new ProcessException("Caught UnresolvedAddressException for the host: " +
                        host,
                        exception);

            }
=======
        private int bufferSize;
        private ComponentLog log;

        SocketRecveiverThread(SocketChannel client, int bufferSize,ComponentLog log) {
            socketChannel = client;
            this.bufferSize = bufferSize;
            this.log= log;
>>>>>>> b9c2456c
        }


        void stopProcessing() {
            keepProcessing = false;
        }

        public void run() {
            log.debug("Starting to receive messages");

            int nBytes = 0;
            ByteBuffer buf = ByteBuffer.allocate(rcvBufferSize);
            try {
                while (keepProcessing) {
                    if (socketChannel.isOpen() && socketChannel.isConnected()) {
                        nBytes = socketChannel.read(buf);
                        if (-1 == nBytes) {
                            boolean socketAlive = isSocketAlive();
                            log.info("Socket is no longer alive, will try to re-connect.");
                            if (!socketAlive) {

                                try {
                                    establishConnection(this.host,this.port);
                                }catch (Exception ex){
                                    //we could not connect to our set host and port, so try a backup if it exists.
                                    //otherwise just bail.
                                    if(!connectedToBackup.get() && !backupServer.isEmpty()){
                                        final String[] backupParts = backupServer.split(":");
                                        //anything thrown here will bubble.
                                        establishConnection(backupParts[0],Integer.parseInt(backupParts[1]));
                                        connectedToBackup.set(true);
                                    }else{
                                        throw ex;
                                    }
                                }
                            }
                        }
                        if (0 < nBytes) {
                            log.debug("Read {} from socket", new Object[]{nBytes});
                            buf.flip();
                            CharsetDecoder decoder = charset.newDecoder();
                            CharBuffer charBuffer = decoder.decode(buf);
<<<<<<< HEAD

                            if (log.isDebugEnabled()) {
                                final String message = charBuffer.toString();
                                log.debug("Received Message: {}", new Object[]{message});
                            }

                            socketMessagesReceived.offer(charBuffer.toString());
                            buf.flip();
=======
                            final String message = charBuffer.toString();
                            log.debug("Received Message: {}", new Object[]{message});
                            socketMessagesReceived.offer(message);
>>>>>>> b9c2456c
                            buf.clear();
                        }
                    }
                }
                //make sure we did not break out the loop for other reasos.
                if (!keepProcessing) {
                    //we have been asked to stop processing and shutdown
                    socketChannel.close();
                }


            } catch (IOException e) {
                if (!Thread.interrupted()) {
                    log.error("Caught exception while processing data from the socket.", new Object[]{e});
                    throw new ProcessException(e);
                }

            }


        }

        boolean isSocketAlive() {
            boolean isAlive = false;

            SocketAddress socketAddress = new InetSocketAddress(this.host, port);
            Socket socket = new Socket();

            // Timeout required - it's in milliseconds
            int timeout = connectionTimeout * 1000;

            log.debug("Trying to connect to {}:{}",new Object[]{this.host,port});
            try {
                socket.connect(socketAddress, timeout);
                socket.close();
                isAlive = true;

            } catch (SocketTimeoutException exception) {
                log.info("Timed out trying to connect to socket for {}:{}",new Object[]{this.host,port});
            } catch (IOException exception) {
                log.info(
                        "IOException - Unable to connect to {}:{}", new Object[]{this.host,port,exception});
            }
            return isAlive;
        }

    }
}<|MERGE_RESOLUTION|>--- conflicted
+++ resolved
@@ -198,20 +198,12 @@
         _relationships.add(REL_FAILURE);
         relationships = Collections.unmodifiableSet(_relationships);
     }
-
-<<<<<<< HEAD
     private Map<SocketRecveiverThread, Future> socketToFuture = new HashMap<>();
     private ExecutorService executorService;
     private ComponentLog log = getLogger();
     private String originalServerAddressList;
     private String backupServer;
     private int batchSize;
-=======
-    private SocketChannel client = null;
-    private SocketRecveiverThread socketRecveiverThread = null;
-    private Future receiverThreadFuture = null;
-    private ExecutorService executorService = Executors.newFixedThreadPool(1);
->>>>>>> b9c2456c
 
     /**
      * Bounded queue of messages events from the socket.
@@ -231,7 +223,7 @@
     @OnScheduled
     public void onScheduled(final ProcessContext context) throws ProcessException {
 
-<<<<<<< HEAD
+
         final int rcvBufferSize = context.getProperty(RECEIVE_BUFFER_SIZE).asInteger();
         final boolean keepAlive = context.getProperty(KEEP_ALIVE).asBoolean();
         final int connectionTimeout = context.getProperty(CONNECTION_TIMEOUT).asTimePeriod(TimeUnit.SECONDS).intValue();
@@ -246,20 +238,7 @@
             final PropertyDescriptor descriptor = entry.getKey();
             if (descriptor.isDynamic()) {
                 dynamicAttributes.put(descriptor.getName(), entry.getValue());
-=======
-        //setup the socket
-        try {
-            client = SocketChannel.open();
-            InetSocketAddress inetSocketAddress = new InetSocketAddress(context.getProperty(SERVER_ADDRESS).getValue(),
-                    context.getProperty(PORT).asInteger());
-            client.setOption(StandardSocketOptions.SO_KEEPALIVE,context.getProperty(KEEP_ALIVE).asBoolean());
-            client.setOption(StandardSocketOptions.SO_RCVBUF,context.getProperty(RECEIVE_BUFFER_SIZE).asInteger());
-            client.connect(inetSocketAddress);
-            client.configureBlocking(false);
-            socketRecveiverThread = new SocketRecveiverThread(client,context.getProperty(RECEIVE_BUFFER_SIZE).asInteger(),getLogger());
-            if(executorService.isShutdown()){
-                executorService = Executors.newFixedThreadPool(1);
->>>>>>> b9c2456c
+
             }
         }
 
@@ -326,12 +305,8 @@
                     executorService.shutdownNow();
 
                     if (!executorService.awaitTermination(5, TimeUnit.SECONDS))
-<<<<<<< HEAD
                         log.error("Executor service for receiver thread did not terminate");
                 }
-=======
-                        getLogger().error("Executor service for receiver thread did not terminate");
->>>>>>> b9c2456c
             }
         } catch (final Exception e) {
             throw new ProcessException(e);
@@ -384,7 +359,6 @@
 
         private SocketChannel socketChannel = null;
         private boolean keepProcessing = true;
-<<<<<<< HEAD
         private ComponentLog log = getLogger();
         private final String host;
         private final int port;
@@ -523,15 +497,6 @@
                         exception);
 
             }
-=======
-        private int bufferSize;
-        private ComponentLog log;
-
-        SocketRecveiverThread(SocketChannel client, int bufferSize,ComponentLog log) {
-            socketChannel = client;
-            this.bufferSize = bufferSize;
-            this.log= log;
->>>>>>> b9c2456c
         }
 
 
@@ -574,7 +539,6 @@
                             buf.flip();
                             CharsetDecoder decoder = charset.newDecoder();
                             CharBuffer charBuffer = decoder.decode(buf);
-<<<<<<< HEAD
 
                             if (log.isDebugEnabled()) {
                                 final String message = charBuffer.toString();
@@ -583,11 +547,6 @@
 
                             socketMessagesReceived.offer(charBuffer.toString());
                             buf.flip();
-=======
-                            final String message = charBuffer.toString();
-                            log.debug("Received Message: {}", new Object[]{message});
-                            socketMessagesReceived.offer(message);
->>>>>>> b9c2456c
                             buf.clear();
                         }
                     }
